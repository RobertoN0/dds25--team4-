--- conflicted
+++ resolved
@@ -67,13 +67,8 @@
 
 async def get_order_from_db(order_id: str) -> OrderValue | None:
     try:
-<<<<<<< HEAD
         entry: bytes = await retry_db_call(master_db.get, order_id)
-    except redis.exceptions.RedisError:
-=======
-        entry: bytes = await db.get(order_id)
-    except RedisError:
->>>>>>> 1eacda66
+    except RedisError:
         return abort(400, DB_ERROR_STR)
     # deserialize data if it exists else return null
     entry: OrderValue | None = msgpack.decode(entry, type=OrderValue) if entry else None
@@ -88,13 +83,8 @@
     key = str(uuid.uuid4())
     value = msgpack.encode(OrderValue(paid=False, items=[], user_id=user_id, total_cost=0))
     try:
-<<<<<<< HEAD
         await retry_db_call(master_db.set, key, value)
-    except redis.exceptions.RedisError:
-=======
-        await db.set(key, value)
-    except RedisError:
->>>>>>> 1eacda66
+    except RedisError:
         return abort(400, DB_ERROR_STR)
     return jsonify({'order_id': key})
 
@@ -119,13 +109,8 @@
 
     kv_pairs: dict[str, bytes] = {f"{i}": msgpack.encode(generate_entry()) for i in range(n)}
     try:
-<<<<<<< HEAD
         await retry_db_call(master_db.mset, kv_pairs)
-    except redis.exceptions.RedisError:
-=======
-        await db.mset(kv_pairs)
-    except RedisError:
->>>>>>> 1eacda66
+    except RedisError:
         return abort(400, DB_ERROR_STR)
     return jsonify({"msg": "Batch init for orders successful"})
 
@@ -159,14 +144,8 @@
     app.logger.debug("Waiting for checkout response")
     timeout_ms = 30000  
     try:
-<<<<<<< HEAD
         result = await retry_db_call(master_db.xread, {stream_name: '0-0'}, count=1, block=timeout_ms)
-        app.logger.info(f"Result: {result}")
-    except Exception as e:
-=======
-        result = await db.xread({stream_name: '0-0'}, block=timeout_ms, count=1)
     except RedisError as e:
->>>>>>> 1eacda66
         app.logger.error(f"Error while reading stream {stream_name}", exc_info=True)
         return abort(400, "error while reading stream: " + str(e))
     if not result:
@@ -176,20 +155,10 @@
             data_bytes = fields.get(b"data")
             if data_bytes is not None:
                 responseEvent = msgpack.decode(data_bytes)
-    await db.delete(stream_name)
+    await retry_db_call(master_db.delete, stream_name)
     if responseEvent.get("type") == EVENT_ITEM_NOT_FOUND:
         return abort(400, f"Item: {item_id} does not exist!")
-<<<<<<< HEAD
-    order_entry.items = update_items(order_entry.items, item_id, int(quantity))
-    order_entry.total_cost += int(quantity) * responseEvent.get("price")
-    try:
-        await retry_db_call(master_db.set, order_id, msgpack.encode(order_entry))
-    except redis.exceptions.RedisError:
-        return abort(400, DB_ERROR_STR)
-    return Response(f"Item: {item_id} added to: {order_id} price updated to: {order_entry.total_cost}",
-=======
     return Response(f"Item: {item_id} added to: {order_id} price updated to: {responseEvent["total_cost"]}",
->>>>>>> 1eacda66
                     status=200)
 
 
@@ -211,18 +180,13 @@
     app.logger.debug("Waiting for checkout response")
     timeout_ms = 30000  
     try:
-<<<<<<< HEAD
         result = await retry_db_call(master_db.xread, {stream_name: '0-0'}, block=timeout_ms, count=1)
     except Exception as e:
-=======
-        result = await db.xread({stream_name: '0-0'}, block=timeout_ms, count=1)
-    except RedisError as e:
->>>>>>> 1eacda66
         app.logger.error(f"Error while reading stream {stream_name}", exc_info=True)
         return abort(400, "error while reading stream: " + str(e))
     if not result:
         return abort(408, "Timeout error")
-    await db.delete(stream_name)
+    await retry_db_call(master_db.delete, stream_name)
     for _, messages in result:
         for _, fields in messages:
             data_bytes = fields.get(b"data")
@@ -230,15 +194,6 @@
                 responseEvent = msgpack.decode(data_bytes)
     if responseEvent.get("type") == EVENT_CHECKOUT_FAILED:
         return abort(400, "Checkout failed")
-<<<<<<< HEAD
-    order_entry.paid = True
-    try:
-        await retry_db_call(master_db.set, order_id, msgpack.encode(order_entry))
-    except redis.exceptions.RedisError:
-        return abort(400, DB_ERROR_STR)
-    app.logger.debug("Checkout successful")
-=======
->>>>>>> 1eacda66
     return Response("Checkout successful", status=200)
 
 async def handle_response_event(event):
@@ -247,7 +202,7 @@
         return 
     stream_name = f"order_response:{correlation_id}"
     idempotency_key = f"{event['type']}:{correlation_id}"
-    already_processed_event = await db.get(idempotency_key)
+    already_processed_event = await retry_db_call(master_db.get,idempotency_key)
     if already_processed_event:
         app.logger.info(f"Event already processed: {already_processed_event}")
         return
@@ -258,14 +213,14 @@
 
 async def handle_find_item_event(event, idempotency_key, stream_name):
     try:
-        async with db.pipeline() as pipe:
+        async with master_db.pipeline() as pipe:
             if event["type"] == EVENT_ITEM_NOT_FOUND:
                 pipe.multi()
                 await pipe.set(idempotency_key, msgpack.encode(event), ex=3600)
                 await pipe.xadd(stream_name, {"data" : msgpack.encode(event)})
                 await pipe.execute()
             if event["type"] == EVENT_ITEM_FOUND:
-                order_entry_bytes = await db.get(event["order_id"])
+                order_entry_bytes = await retry_db_call(master_db.get, event["order_id"])
                 if order_entry_bytes is None:
                     app.logger.error(f"Order not found in DB: {event['order_id']}")
                     return
@@ -284,32 +239,26 @@
             
 async def handle_checkout_event(event, idempotency_key, stream_name):
     try:
-<<<<<<< HEAD
-        await retry_db_call(master_db.xadd, stream_name, {"data" : msgpack.encode(event)})
-    except redis.exceptions.RedisError:
-        app.logger.error(f"Error while writing to stream {stream_name}")
-=======
-            async with db.pipeline() as pipe:
-                if event["type"] == EVENT_CHECKOUT_FAILED:
-                    pipe.multi()
-                    await pipe.set(idempotency_key, msgpack.encode(event), ex=3600)
-                    await pipe.xadd(stream_name, {"data" : msgpack.encode(event)})
-                    await pipe.execute()
-                if event["type"] == EVENT_CHECKOUT_SUCCESS:
-                    order_entry_bytes = await db.get(event["order_id"])
-                    if order_entry_bytes is None:
-                        app.logger.error(f"Order not found in DB: {event['order_id']}")
-                        return
-                    order_entry = msgpack.decode(order_entry_bytes, type=OrderValue)
-                    order_entry.paid = True
-                    pipe.multi()
-                    await pipe.set(event["order_id"], msgpack.encode(order_entry))
-                    await pipe.xadd(stream_name, {"data" : msgpack.encode(event)})
-                    await pipe.set(idempotency_key, msgpack.encode(event), ex=3600)
-                    await pipe.execute()
+        async with master_db.pipeline() as pipe:
+            if event["type"] == EVENT_CHECKOUT_FAILED:
+                pipe.multi()
+                await pipe.set(idempotency_key, msgpack.encode(event), ex=3600)
+                await pipe.xadd(stream_name, {"data" : msgpack.encode(event)})
+                await pipe.execute()
+            if event["type"] == EVENT_CHECKOUT_SUCCESS:
+                order_entry_bytes = await retry_db_call(master_db.get, event["order_id"])
+                if order_entry_bytes is None:
+                    app.logger.error(f"Order not found in DB: {event['order_id']}")
+                    return
+                order_entry = msgpack.decode(order_entry_bytes, type=OrderValue)
+                order_entry.paid = True
+                pipe.multi()
+                await pipe.set(event["order_id"], msgpack.encode(order_entry))
+                await pipe.xadd(stream_name, {"data" : msgpack.encode(event)})
+                await pipe.set(idempotency_key, msgpack.encode(event), ex=3600)
+                await pipe.execute()
     except RedisError:
             app.logger.error(f"Error during checkout processing")
->>>>>>> 1eacda66
 
 @app.before_serving
 async def startup():
