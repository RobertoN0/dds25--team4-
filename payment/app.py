--- conflicted
+++ resolved
@@ -137,29 +137,6 @@
 
 async def handle_refund_event(event):
     user_id = event["user_id"]
-<<<<<<< HEAD
-    try:
-        user_entry_bytes = await db.get(user_id)
-    except RedisError:
-        event["error"] = DB_ERROR_STR
-        event["type"] = EVENT_REFUND_ERROR
-        return await KafkaProducerSingleton.send_event(PAYMENT_TOPIC[1], event["correlation_id"], event)
-    if user_entry_bytes is None:
-        logging.info(f"User not found in DB: {user_id}")
-        event["error"] = "USER NOT FOUND"
-        event["type"] = EVENT_REFUND_ERROR
-        return await KafkaProducerSingleton.send_event(PAYMENT_TOPIC[1], event["correlation_id"], event)
-    
-    user_entry = msgpack.decode(user_entry_bytes, type=UserValue) #Need to decode the user_entry from bytes to UserValue
-    # update credit, serialize and update database
-    user_entry.credit += int(event["amount"])
-    try:
-        await db.set(user_id, msgpack.encode(user_entry))
-    except RedisError:
-        event["error"] = DB_ERROR_STR
-        event["type"] = EVENT_REFUND_ERROR
-        return await KafkaProducerSingleton.send_event(PAYMENT_TOPIC[1], event["correlation_id"], event)
-=======
     while True:
         try:
             async with db.pipeline() as pipe:
@@ -187,43 +164,14 @@
             event["error"] = DB_ERROR_STR
             event["type"] = EVENT_PAYMENT_ERROR
             return await KafkaProducerSingleton.send_event(PAYMENT_TOPIC[1], "refund-error", event)
->>>>>>> bcd2c8e1
 
     event["credit"] = user_entry.credit
     event["type"] = EVENT_REFUND_SUCCESS
-    await KafkaProducerSingleton.send_event(PAYMENT_TOPIC[1], event["correlation_id"], event)
+    await KafkaProducerSingleton.send_event(PAYMENT_TOPIC[1], "refund-success", event)
 
 
 async def handle_pay_event(event):
     user_id = event["user_id"]
-<<<<<<< HEAD
-    try:
-        user_entry_bytes = await db.get(user_id)
-    except RedisError:
-        logging.info(f"Unable to retrieve user from DB: {user_id}")
-        event["error"] = DB_ERROR_STR
-        event["type"] = EVENT_PAYMENT_ERROR
-        return await KafkaProducerSingleton.send_event(PAYMENT_TOPIC[1], event["correlation_id"], event)
-    if user_entry_bytes is None:
-        logging.info(f"User not found in DB: {user_id}")
-        event["error"] = "USER NOT FOUND"
-        event["type"] = EVENT_PAYMENT_ERROR
-        return await KafkaProducerSingleton.send_event(PAYMENT_TOPIC[1], event["correlation_id"], event)
-    user_entry = msgpack.decode(user_entry_bytes, type=UserValue) #Need to decode the user_entry from bytes to UserValue
-    # update credit, serialize and update database
-    user_entry.credit -= int(event["amount"])
-    if user_entry.credit < 0:
-        logging.info(f"User: {user_id} credit cannot get reduced below zero!")
-        event["error"] = f"User: {user_id} credit cannot get reduced below zero!"
-        event["type"] = EVENT_PAYMENT_ERROR
-        return await KafkaProducerSingleton.send_event(PAYMENT_TOPIC[1], event["correlation_id"], event)
-    try:
-        await db.set(user_id, msgpack.encode(user_entry))
-    except RedisError:
-        event["error"] = DB_ERROR_STR
-        event["type"] = EVENT_PAYMENT_ERROR
-        return await KafkaProducerSingleton.send_event(PAYMENT_TOPIC[1], event["correlation_id"], event)
-=======
     while True:
         try:
             async with db.pipeline() as pipe:
@@ -257,7 +205,6 @@
             event["error"] = DB_ERROR_STR
             event["type"] = EVENT_PAYMENT_ERROR
             return await KafkaProducerSingleton.send_event(PAYMENT_TOPIC[1], "payment-error", event)
->>>>>>> bcd2c8e1
 
     logging.info(f"User: {user_id} credit updated to: {user_entry.credit}")
     event["credit"] = user_entry.credit
