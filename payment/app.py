--- conflicted
+++ resolved
@@ -123,10 +123,6 @@
 
 
 async def handle_event(event):
-<<<<<<< HEAD
-    #logging.info(f"Received event: {event}")
-=======
->>>>>>> 39527dda
     event_type = event["type"]
     idempotency_key = f"{event_type}:{event['correlation_id']}"
     already_processed_event = await db.get(idempotency_key)
