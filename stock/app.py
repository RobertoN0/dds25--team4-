import asyncio
import json
import logging
import os
import atexit
import uuid

from aiokafka import AIOKafkaConsumer
import redis.asyncio as redis 
from msgspec import msgpack, Struct
<<<<<<< HEAD
from quart import Quart, jsonify, abort, Response
=======
from flask import Flask, jsonify, abort, Response
from opentelemetry import trace, metrics

from common.otlp_grcp_config import configure_telemetry
>>>>>>> 39872c45

from kafkaConsumer import KafkaConsumerSingleton


logging.basicConfig(
    level=logging.INFO,  # Forza a mostrare anche i log INFO
    format="%(asctime)s - %(name)s - %(levelname)s - %(message)s",
    handlers=[
        logging.StreamHandler()  # Stampa su stdout
    ]
)


KAFKA_BOOTSTRAP_SERVERS = os.environ.get("KAFKA_BOOTSTRAP_SERVERS", "kafka:29092")
TOPICS = ["orders", "app-events"]

configure_telemetry('stock-service')

DB_ERROR_STR = "DB error"

app = Quart("stock-service")

db = redis.Redis(
    host=os.environ['REDIS_HOST'],
    port=int(os.environ['REDIS_PORT']),
    password=os.environ['REDIS_PASSWORD'],
    db=int(os.environ['REDIS_DB'])
)


async def close_db_connection():
    await db.close()


class StockValue(Struct):
    stock: int
    price: int


async def get_item_from_db(item_id: str) -> StockValue | None:
    # get serialized data
    try:
        entry: bytes = await db.get(item_id)
    except redis.exceptions.RedisError:
        return abort(400, DB_ERROR_STR)
    # deserialize data if it exists else return null
    entry: StockValue | None = msgpack.decode(entry, type=StockValue) if entry else None
    if entry is None:
        # if item does not exist in the database; abort
        abort(400, f"Item: {item_id} not found!")
    return entry


@app.post('/item/create/<price>')
async def create_item(price: int):
    key = str(uuid.uuid4())
    app.logger.debug(f"Item: {key} created")
    value = msgpack.encode(StockValue(stock=0, price=int(price)))
    try:
        await db.set(key, value)
    except redis.exceptions.RedisError:
        return abort(400, DB_ERROR_STR)
    return jsonify({'item_id': key})


@app.post('/batch_init/<n>/<starting_stock>/<item_price>')
async def batch_init_users(n: int, starting_stock: int, item_price: int):
    n = int(n)
    starting_stock = int(starting_stock)
    item_price = int(item_price)
    kv_pairs: dict[str, bytes] = {f"{i}": msgpack.encode(StockValue(stock=starting_stock, price=item_price))
                                  for i in range(n)}
    try:
        await db.mset(kv_pairs)
    except redis.exceptions.RedisError:
        return abort(400, DB_ERROR_STR)
    create_counter.add(n)
    return jsonify({"msg": "Batch init for stock successful"})


@app.get('/find/<item_id>')
async def find_item(item_id: str):
    item_entry: StockValue = await get_item_from_db(item_id)
    return jsonify(
        {
            "stock": item_entry.stock,
            "price": item_entry.price
        }
    )


@app.post('/add/<item_id>/<amount>')
async def add_stock(item_id: str, amount: int):
    item_entry: StockValue = await get_item_from_db(item_id)
    # update stock, serialize and update database
    item_entry.stock += int(amount)
    try:
        await db.set(item_id, msgpack.encode(item_entry))
    except redis.exceptions.RedisError:
        return abort(400, DB_ERROR_STR)
    return Response(f"Item: {item_id} stock updated to: {item_entry.stock}", status=200)


@app.post('/subtract/<item_id>/<amount>')
async def remove_stock(item_id: str, amount: int):
    item_entry: StockValue = await get_item_from_db(item_id)
    # update stock, serialize and update database
    item_entry.stock -= int(amount)
    app.logger.debug(f"Item: {item_id} stock updated to: {item_entry.stock}")
    if item_entry.stock < 0:
        abort(400, f"Item: {item_id} stock cannot get reduced below zero!")
    try:
        await db.set(item_id, msgpack.encode(item_entry))
    except redis.exceptions.RedisError:
        return abort(400, DB_ERROR_STR)
    return Response(f"Item: {item_id} stock updated to: {item_entry.stock}", status=200)


async def handle_events(event):
    event_type = event.get("type")
    if event_type == "order":
        logging.info(f"Received order event: {event}")
    if event_type == "app-event":
        logging.info(f"Received app event: {event}")

@app.before_serving
async def startup():
    app.logger.info("Starting Stock Service")
    await KafkaConsumerSingleton.get_instance(
        TOPICS,
        KAFKA_BOOTSTRAP_SERVERS,
        "stock-group",
        handle_events
    )

@app.after_serving
async def shutdown():
    app.logger.info("Stopping Stock Service")
    await KafkaConsumerSingleton.close()
    await close_db_connection()

if __name__ == '__main__':
    app.run(host="0.0.0.0", port=8000, debug=True)
    app.logger.setLevel(logging.INFO)
    hypercorn_logger = logging.getLogger('hypercorn.error')
    app.logger.handlers = hypercorn_logger.handlers
    app.logger.setLevel(hypercorn_logger.level)
else:
    hypercorn_logger = logging.getLogger('hypercorn.error')
    app.logger.handlers = hypercorn_logger.handlers
    app.logger.setLevel(hypercorn_logger.level)<|MERGE_RESOLUTION|>--- conflicted
+++ resolved
@@ -8,14 +8,10 @@
 from aiokafka import AIOKafkaConsumer
 import redis.asyncio as redis 
 from msgspec import msgpack, Struct
-<<<<<<< HEAD
 from quart import Quart, jsonify, abort, Response
-=======
-from flask import Flask, jsonify, abort, Response
 from opentelemetry import trace, metrics
 
 from common.otlp_grcp_config import configure_telemetry
->>>>>>> 39872c45
 
 from kafkaConsumer import KafkaConsumerSingleton
 
@@ -32,7 +28,6 @@
 KAFKA_BOOTSTRAP_SERVERS = os.environ.get("KAFKA_BOOTSTRAP_SERVERS", "kafka:29092")
 TOPICS = ["orders", "app-events"]
 
-configure_telemetry('stock-service')
 
 DB_ERROR_STR = "DB error"
 
@@ -45,6 +40,7 @@
     db=int(os.environ['REDIS_DB'])
 )
 
+configure_telemetry('stock-service')
 
 async def close_db_connection():
     await db.close()
