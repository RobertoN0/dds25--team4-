import asyncio
import json
import logging
import os
import atexit
import uuid

from aiokafka import AIOKafkaConsumer
import redis.asyncio as redis 
from redis.exceptions import WatchError
from redis.exceptions import RedisError
from msgspec import msgpack, Struct
from quart import Quart, jsonify, abort, Response
from common.kafka.kafkaConsumer import KafkaConsumerSingleton
from opentelemetry import trace, metrics

from common.kafka.kafkaProducer import KafkaProducerSingleton
from common.otlp_grcp_config import configure_telemetry
from common.kafka.topics_config import STOCK_TOPIC
from common.kafka.events_config import *

logging.basicConfig(
    level=logging.INFO, 
    format="%(asctime)s - %(name)s - %(levelname)s - %(message)s",
    handlers=[
        logging.StreamHandler() 
    ]
)

KAFKA_BOOTSTRAP_SERVERS = os.environ.get("KAFKA_BOOTSTRAP_SERVERS", "kafka:29092")

DB_ERROR_STR = "DB error"

app = Quart("stock-service")

db = redis.Redis(
    host=os.environ['REDIS_HOST'],
    port=int(os.environ['REDIS_PORT']),
    password=os.environ['REDIS_PASSWORD'],
    db=int(os.environ['REDIS_DB'])
)

configure_telemetry('stock-service')

async def close_db_connection():
    await db.close()


class StockValue(Struct):
    stock: int
    price: int


async def get_item_from_db(item_id: str) -> StockValue | None:
    try:
        entry: bytes = await db.get(item_id)
    except RedisError:
        return abort(400, DB_ERROR_STR)
    entry: StockValue | None = msgpack.decode(entry, type=StockValue) if entry else None
    if entry is None:
        abort(400, f"Item: {item_id} not found!")
    return entry


@app.post('/item/create/<price>')
async def create_item(price: int):
    key = str(uuid.uuid4())
    app.logger.debug(f"Item: {key} created")
    value = msgpack.encode(StockValue(stock=0, price=int(price)))
    try:
        await db.set(key, value)
    except RedisError:
        return abort(400, DB_ERROR_STR)
    return jsonify({'item_id': key})


@app.post('/batch_init/<n>/<starting_stock>/<item_price>')
async def batch_init_users(n: int, starting_stock: int, item_price: int):
    n = int(n)
    starting_stock = int(starting_stock)
    item_price = int(item_price)
    kv_pairs: dict[str, bytes] = {f"{i}": msgpack.encode(StockValue(stock=starting_stock, price=item_price))
                                  for i in range(n)}
    try:
        await db.mset(kv_pairs)
    except RedisError:
        return abort(400, DB_ERROR_STR)
    return jsonify({"msg": "Batch init for stock successful"})


@app.get('/find/<item_id>')
async def find_item(item_id: str):
    item_entry: StockValue = await get_item_from_db(item_id)
    return jsonify(
        {
            "stock": item_entry.stock,
            "price": item_entry.price
        }
    )


@app.post('/add/<item_id>/<amount>')
async def add_stock(item_id: str, amount: int):
    item_entry: StockValue = await get_item_from_db(item_id)
    item_entry.stock += int(amount)
    try:
        await db.set(item_id, msgpack.encode(item_entry))
    except RedisError:
        return abort(400, DB_ERROR_STR)
    return Response(f"Item: {item_id} stock updated to: {item_entry.stock}", status=200)

@app.post('/subtract/<item_id>/<amount>')
async def remove_stock(item_id: str, amount: int):
    item_entry: StockValue = await get_item_from_db(item_id)
    # update stock, serialize and update database
    item_entry.stock -= int(amount)
    if item_entry.stock < 0:
        abort(400, f"Item: {item_id} stock cannot get reduced below zero!")
    try:
        await db.set(item_id, msgpack.encode(item_entry))
    except RedisError:
        return abort(400, DB_ERROR_STR)
    return Response(f"Item: {item_id} stock updated to: {item_entry.stock}", status=200)


async def add_stock_event(event, idempotency_key):
    items = event.get("items")
    while True:
        try:
            async with db.pipeline() as pipe:
                # Watch all items for changes (concurrency control)
                for item_id, amount in items:
                    await pipe.watch(item_id)

                new_items = {}
                for item_id, amount in items:
                    raw_value = await pipe.get(item_id)
                    if not raw_value:
                        event["error"] = f"ITEM {item_id} NOT FOUND"
                        event["type"] = EVENT_STOCK_COMPENSATION_FAILED
                    item_entry = msgpack.decode(raw_value, type=StockValue)
                    item_entry.stock += int(amount)
                    new_items[item_id] = item_entry
                event["type"] = EVENT_STOCK_COMPENSATED
                # Start the transaction
                pipe.multi()
                for item_id, item_entry in new_items.items():
                    pipe.set(item_id, msgpack.encode(item_entry))
                # Execute the transaction
                pipe.set(idempotency_key, msgpack.encode(event), ex=3600)
                await pipe.execute()
            return await KafkaProducerSingleton.send_event(STOCK_TOPIC[1], event["correlation_id"], event)
        except WatchError:
            # If a watched key has been modified, the transaction is aborted
            logging.error("Concurrency conflict detected. Transaction aborted.")
            continue
        except RedisError:
            logging.error(f"Redis error while adding stock")
            event["error"] = DB_ERROR_STR
            event["type"] = EVENT_STOCK_COMPENSATION_FAILED
            await KafkaProducerSingleton.send_event(STOCK_TOPIC[1], event["correlation_id"], event)
            
async def remove_stock_event(event, idempotency_key):
    items = event.get("items")
    while True:
        try:
            async with db.pipeline() as pipe:
<<<<<<< HEAD
                items_new_amount = []
=======
                # Watch all items for changes (concurrency control)
>>>>>>> 39527dda
                for item_id, amount in items:
                    await pipe.watch(item_id)
                new_items = {}
                for item_id, amount in items:
                    raw_value = await pipe.get(item_id)
                    if not raw_value:
                        event["error"] = f"ITEM {item_id} NOT FOUND"
                        event["type"] = EVENT_STOCK_ERROR
                        return await KafkaProducerSingleton.send_event(STOCK_TOPIC[1], event["correlation_id"], event)
                    item_entry = msgpack.decode(raw_value, type=StockValue)
                    new_stock = item_entry.stock - int(amount)
                    if new_stock < 0:
                        event["error"] = f"ITEM {item_id} STOCK CANNOT GET REDUCED BELOW ZERO"
                        event["type"] = EVENT_STOCK_ERROR
                        return await KafkaProducerSingleton.send_event(STOCK_TOPIC[1], event["correlation_id"], event)
                    item_entry.stock = new_stock
<<<<<<< HEAD
                    app.logger.info(f"Item: {item_id} stock updated to: {item_entry.stock}")
                    items_from_db[item_id] = item_entry
                    items_new_amount.append((item_id, item_entry.stock))
                pipe.multi()
                for item_id, item_entry in items_from_db.items():
                    pipe.set(item_id, msgpack.encode(item_entry))
=======
                    new_items[item_id] = item_entry
                # Start the transaction
                event["type"] = EVENT_STOCK_SUBTRACTED
                pipe.multi()
                for item_id, item_entry in new_items.items():
                    pipe.set(item_id, msgpack.encode(item_entry), ex=3600)
                pipe.set(idempotency_key, msgpack.encode(event), ex=3600)
                # Execute the transaction
>>>>>>> 39527dda
                await pipe.execute()
            return await KafkaProducerSingleton.send_event(STOCK_TOPIC[1], event["correlation_id"], event)
        except WatchError:
            logging.error("Concurrency conflict detected. Transaction aborted.")
            continue
        except RedisError:
            event["error"] = DB_ERROR_STR
            event["type"] = EVENT_STOCK_ERROR
            await KafkaProducerSingleton.send_event(STOCK_TOPIC[1], event["correlation_id"], event)


async def handle_events(event):
    event_type = event.get("type")
    if event_type == EVENT_FIND_ITEM:
        return await find_item_event(event)
    idempotency_key = f"{event_type}:{event["correlation_id"]}"
    already_processed_event = await db.get(idempotency_key)
    if already_processed_event:
        already_processed_event = msgpack.decode(already_processed_event)
        app.logger.info(f"Event already processed: {already_processed_event}")
        return await KafkaProducerSingleton.send_event(STOCK_TOPIC[1], event["correlation_id"], already_processed_event)
    elif event_type == EVENT_ADD_STOCK:
        await add_stock_event(event, idempotency_key)
    elif event_type == EVENT_SUBTRACT_STOCK:
        await remove_stock_event(event, idempotency_key)


async def find_item_event(event):
    item_id = event.get("item_id")
    try:
        item_entry: StockValue = await get_item_from_db(item_id)
        event["type"] = EVENT_ITEM_FOUND
        event["stock"] = item_entry.stock
        event["price"] = item_entry.price
        await KafkaProducerSingleton.send_event(STOCK_TOPIC[1], event["correlation_id"], event)
    except Exception as e:
        logging.error(f"Error while processing FindItem event: {e}")
        event["type"] = EVENT_ITEM_NOT_FOUND
        await KafkaProducerSingleton.send_event(STOCK_TOPIC[1], event["correlation_id"], event)

<<<<<<< HEAD
async def handle_event_add_stock(event):
    items = event.get("items")
    try:
        await add_stock_event(items)
        event["type"] = EVENT_STOCK_COMPENSATED
        await KafkaProducerSingleton.send_event(STOCK_TOPIC[1], event["correlation_id"], event)
    except Exception as e:
        logging.error(f"Error while processing AddStock event: {e}")
        event["type"] = EVENT_STOCK_COMPENSATION_FAILED
        event["error"] = str(e)
        await KafkaProducerSingleton.send_event(STOCK_TOPIC[1], event["correlation_id"], event)


async def handle_event_remove_stock(event):
    items = event.get("items")
    try:
        await remove_stock_event(items)
        event["type"] = EVENT_STOCK_SUBTRACTED
        await KafkaProducerSingleton.send_event(STOCK_TOPIC[1], event["correlation_id"], event)
    except Exception as e:
        logging.error(f"Error while processing RemoveStock event: {e}")
        event["type"] = EVENT_STOCK_ERROR
        event["error"] = str(e)
        await KafkaProducerSingleton.send_event(STOCK_TOPIC[1], event["correlation_id"], event)



=======
>>>>>>> 39527dda
@app.before_serving
async def startup():
    app.logger.info("Starting Stock Service")
    await KafkaProducerSingleton.get_instance(KAFKA_BOOTSTRAP_SERVERS)
    await KafkaConsumerSingleton.get_instance(
        [STOCK_TOPIC[0]],
        KAFKA_BOOTSTRAP_SERVERS,
        "stock-group",
        handle_events
    )

@app.after_serving
async def shutdown():
    app.logger.info("Stopping Stock Service")
    await KafkaProducerSingleton.close()
    await KafkaConsumerSingleton.close()
    await close_db_connection()

if __name__ == '__main__':
    app.run(host="0.0.0.0", port=8000, debug=True)
    app.logger.setLevel(logging.INFO)
else:
    hypercorn_logger = logging.getLogger('hypercorn.error')
    app.logger.handlers = hypercorn_logger.handlers
    app.logger.setLevel(hypercorn_logger.level)<|MERGE_RESOLUTION|>--- conflicted
+++ resolved
@@ -165,11 +165,7 @@
     while True:
         try:
             async with db.pipeline() as pipe:
-<<<<<<< HEAD
-                items_new_amount = []
-=======
                 # Watch all items for changes (concurrency control)
->>>>>>> 39527dda
                 for item_id, amount in items:
                     await pipe.watch(item_id)
                 new_items = {}
@@ -186,14 +182,6 @@
                         event["type"] = EVENT_STOCK_ERROR
                         return await KafkaProducerSingleton.send_event(STOCK_TOPIC[1], event["correlation_id"], event)
                     item_entry.stock = new_stock
-<<<<<<< HEAD
-                    app.logger.info(f"Item: {item_id} stock updated to: {item_entry.stock}")
-                    items_from_db[item_id] = item_entry
-                    items_new_amount.append((item_id, item_entry.stock))
-                pipe.multi()
-                for item_id, item_entry in items_from_db.items():
-                    pipe.set(item_id, msgpack.encode(item_entry))
-=======
                     new_items[item_id] = item_entry
                 # Start the transaction
                 event["type"] = EVENT_STOCK_SUBTRACTED
@@ -202,7 +190,6 @@
                     pipe.set(item_id, msgpack.encode(item_entry), ex=3600)
                 pipe.set(idempotency_key, msgpack.encode(event), ex=3600)
                 # Execute the transaction
->>>>>>> 39527dda
                 await pipe.execute()
             return await KafkaProducerSingleton.send_event(STOCK_TOPIC[1], event["correlation_id"], event)
         except WatchError:
@@ -243,36 +230,7 @@
         event["type"] = EVENT_ITEM_NOT_FOUND
         await KafkaProducerSingleton.send_event(STOCK_TOPIC[1], event["correlation_id"], event)
 
-<<<<<<< HEAD
-async def handle_event_add_stock(event):
-    items = event.get("items")
-    try:
-        await add_stock_event(items)
-        event["type"] = EVENT_STOCK_COMPENSATED
-        await KafkaProducerSingleton.send_event(STOCK_TOPIC[1], event["correlation_id"], event)
-    except Exception as e:
-        logging.error(f"Error while processing AddStock event: {e}")
-        event["type"] = EVENT_STOCK_COMPENSATION_FAILED
-        event["error"] = str(e)
-        await KafkaProducerSingleton.send_event(STOCK_TOPIC[1], event["correlation_id"], event)
-
-
-async def handle_event_remove_stock(event):
-    items = event.get("items")
-    try:
-        await remove_stock_event(items)
-        event["type"] = EVENT_STOCK_SUBTRACTED
-        await KafkaProducerSingleton.send_event(STOCK_TOPIC[1], event["correlation_id"], event)
-    except Exception as e:
-        logging.error(f"Error while processing RemoveStock event: {e}")
-        event["type"] = EVENT_STOCK_ERROR
-        event["error"] = str(e)
-        await KafkaProducerSingleton.send_event(STOCK_TOPIC[1], event["correlation_id"], event)
-
-
-
-=======
->>>>>>> 39527dda
+
 @app.before_serving
 async def startup():
     app.logger.info("Starting Stock Service")
