--- conflicted
+++ resolved
@@ -1,74 +1,21 @@
-  version: "3"
-  services:
-
-    gateway:
-      image: nginx:1.25-bookworm
-      volumes:
-        - ./gateway_nginx.conf:/etc/nginx/nginx.conf:ro
-      ports:
-        - "8000:80"
-      depends_on:
-        - order-service
-        - stock-service
-        - payment-service
-        - orchestrator-service
-
-    orchestrator-service:
-      build:
-          context: .
-          dockerfile: ./orchestrator/Dockerfile
-      image: orchestrator:latest
-      environment:
-        - GATEWAY_URL=http://gateway:80
-        - OTEL_EXPORTER_OTLP_ENDPOINT=http://host.docker.internal:4317
-        - OTEL_TRACES_EXPORTER=otlp
-        - OTEL_METRICS_EXPORTER=otlp
-        - OTEL_LOGS_EXPORTER=otlp
-        - OTEL_SERVICE_NAME=orchestrator-service
-        - OTEL_PYTHON_LOGGING_AUTO_INSTRUMENTATION_ENABLED=true
-        - KAFKA_BOOTSTRAP_SERVERS=kafka:29092,kafka2:29093,kafka3:29094
-      command: opentelemetry-instrument hypercorn app:app --bind 0.0.0.0:5000 --workers 1 --graceful-timeout 30 --log-level info
-      env_file:
-        - env/orchestrator_redis.env
-      depends_on:
-        # - kafka
-        init_kafka:
-          condition: service_completed_successfully
-      restart: always
-      scale: 3
-
-    order-service:
-      build:
+version: "3"
+services:
+
+  gateway:
+    image: nginx:1.25-bookworm
+    volumes:
+      - ./gateway_nginx.conf:/etc/nginx/nginx.conf:ro
+    ports:
+      - "8000:80"
+    depends_on:
+      - order-service
+      - stock-service
+      - payment-service
+      - orchestrator-service
+
+  orchestrator-service:
+    build:
         context: .
-        dockerfile: ./order/Dockerfile
-      image: order:latest
-      environment:
-        - GATEWAY_URL=http://gateway:80
-        - OTEL_EXPORTER_OTLP_ENDPOINT=http://host.docker.internal:4317
-        - OTEL_TRACES_EXPORTER=otlp
-        - OTEL_METRICS_EXPORTER=otlp
-        - OTEL_LOGS_EXPORTER=otlp
-        - OTEL_SERVICE_NAME=order-service
-        - OTEL_PYTHON_LOGGING_AUTO_INSTRUMENTATION_ENABLED=true
-        - KAFKA_BOOTSTRAP_SERVERS=kafka:29092,kafka2:29093,kafka3:29094
-      command: opentelemetry-instrument hypercorn app:app --bind 0.0.0.0:5000 --workers 1 --graceful-timeout 30 --log-level info
-      env_file:
-        - env/order_redis.env
-      depends_on:
-        init_kafka:
-          condition: service_completed_successfully
-        stock-db:
-          condition: service_started
-      restart: always
-      scale: 3
-    order-db:
-      image: redis:7.2-bookworm
-      command: redis-server --requirepass redis --maxmemory 512mb
-
-    stock-service:
-      build:
-        context: .
-<<<<<<< HEAD
         dockerfile: ./orchestrator/Dockerfile
     image: orchestrator:latest
     environment:
@@ -79,7 +26,7 @@
     - OTEL_LOGS_EXPORTER=otlp
     - OTEL_SERVICE_NAME=orchestrator-service
     - OTEL_PYTHON_LOGGING_AUTO_INSTRUMENTATION_ENABLED=true
-    - KAFKA_BOOTSTRAP_SERVERS=kafka:29092
+    - KAFKA_BOOTSTRAP_SERVERS=kafka:29092,kafka2:29093,kafka3:29094
     command: opentelemetry-instrument hypercorn app:app --bind 0.0.0.0:5000 --workers 1 --graceful-timeout 30 --log-level info
     depends_on:
       init_kafka:
@@ -100,83 +47,57 @@
     - OTEL_LOGS_EXPORTER=otlp
     - OTEL_SERVICE_NAME=order-service
     - OTEL_PYTHON_LOGGING_AUTO_INSTRUMENTATION_ENABLED=true
-    - KAFKA_BOOTSTRAP_SERVERS=kafka:29092
+    - KAFKA_BOOTSTRAP_SERVERS=kafka:29092,kafka2:29093,kafka3:29094
     command: opentelemetry-instrument hypercorn app:app --bind 0.0.0.0:5000 --workers 1 --graceful-timeout 30 --log-level info
     env_file:
       - env/order_redis.env
     depends_on:
       init_kafka:
         condition: service_completed_successfully
+      order-db:
+        condition: service_started
+    restart: always
+    scale: 3
+  
+  order-db:
+    image: redis:7.2-bookworm
+    container_name: order-db
+    command: redis-server --requirepass redis --masterauth redis --maxmemory 512mb
+    restart: always
+
+  order-db-replica:
+    image: redis:7.2-bookworm
+    container_name: order-db-replica
+    restart: always
+    command: redis-server --replicaof order-db 6379 --masterauth redis --requirepass redis --maxmemory 512mb
+    depends_on:
+      - order-db
+
+  stock-service:
+    build:
+      context: .
+      dockerfile: ./stock/Dockerfile
+    image: stock:latest
+    environment:
+      - GATEWAY_URL=http://gateway:80
+      - OTEL_EXPORTER_OTLP_ENDPOINT=http://host.docker.internal:4317
+      - OTEL_TRACES_EXPORTER=otlp
+      - OTEL_METRICS_EXPORTER=otlp
+      - OTEL_LOGS_EXPORTER=otlp
+      - OTEL_SERVICE_NAME=stock-service
+      - OTEL_PYTHON_LOGGING_AUTO_INSTRUMENTATION_ENABLED=true
+      - KAFKA_BOOTSTRAP_SERVERS=kafka:29092,kafka2:29093,kafka3:29094
+    command: opentelemetry-instrument hypercorn app:app --bind 0.0.0.0:5000 --workers 1 --graceful-timeout 30 --log-level info
+    env_file:
+      - env/stock_redis.env
+    depends_on:
+      init_kafka:
+        condition: service_completed_successfully
       stock-db:
         condition: service_started
-    restart: always
-    scale: 3
-  order-db:
-    image: redis:7.2-bookworm
-    container_name: order-db
-    command: redis-server --requirepass redis --masterauth redis --maxmemory 512mb
-    restart: always
-
-  order-db-replica:
-    image: redis:7.2-bookworm
-    container_name: order-db-replica
-    restart: always
-    command: redis-server --replicaof order-db 6379 --masterauth redis --requirepass redis --maxmemory 512mb
-    depends_on:
-      - order-db
-=======
-        dockerfile: ./stock/Dockerfile
-      image: stock:latest
-      environment:
-        - GATEWAY_URL=http://gateway:80
-        - OTEL_EXPORTER_OTLP_ENDPOINT=http://host.docker.internal:4317
-        - OTEL_TRACES_EXPORTER=otlp
-        - OTEL_METRICS_EXPORTER=otlp
-        - OTEL_LOGS_EXPORTER=otlp
-        - OTEL_SERVICE_NAME=stock-service
-        - OTEL_PYTHON_LOGGING_AUTO_INSTRUMENTATION_ENABLED=true
-        - KAFKA_BOOTSTRAP_SERVERS=kafka:29092,kafka2:29093,kafka3:29094
-      command: opentelemetry-instrument hypercorn app:app --bind 0.0.0.0:5000 --workers 1 --graceful-timeout 30 --log-level info
-      env_file:
-        - env/stock_redis.env
-      depends_on:
-        init_kafka:
-          condition: service_completed_successfully
-        stock-db:
-          condition: service_started
-      scale: 3
-      restart: always
-
-    stock-db:
-      image: redis:7.2-bookworm
-      command: redis-server --requirepass redis --maxmemory 512mb
->>>>>>> 1eacda66
-
-    payment-service:
-      build:
-        context: .
-        dockerfile: ./payment/Dockerfile
-      image: user:latest
-      environment:
-        - GATEWAY_URL=http://gateway:80
-        - OTEL_EXPORTER_OTLP_ENDPOINT=http://host.docker.internal:4317
-        - OTEL_TRACES_EXPORTER=otlp
-        - OTEL_METRICS_EXPORTER=otlp
-        - OTEL_LOGS_EXPORTER=otlp
-        - OTEL_SERVICE_NAME=payment-service
-        - OTEL_PYTHON_LOGGING_AUTO_INSTRUMENTATION_ENABLED=true
-        - KAFKA_BOOTSTRAP_SERVERS=kafka:29092,kafka2:29093,kafka3:29094
-      command: opentelemetry-instrument hypercorn app:app --bind 0.0.0.0:5000 --workers 1 --graceful-timeout 30 --log-level info
-      env_file:
-        - env/payment_redis.env
-      depends_on:
-        init_kafka:
-          condition: service_completed_successfully
-        payment-db:
-          condition: service_started
-      scale: 3
-
-<<<<<<< HEAD
+    scale: 3
+    restart: always
+
   stock-db:
     image: redis:7.2-bookworm
     container_name: stock-db
@@ -190,23 +111,33 @@
     command: redis-server --replicaof stock-db 6379 --masterauth redis --requirepass redis --maxmemory 512mb
     depends_on:
       - stock-db
-=======
-      restart: always
->>>>>>> 1eacda66
-
-    payment-db:
-      image: redis:7.2-bookworm
-      command: redis-server --requirepass redis --maxmemory 512mb
-
-    aspire-dashboard:
-      image: mcr.microsoft.com/dotnet/aspire-dashboard:8.1.0
-      ports:
-        - "18888:18888" # Dashboard UI
-        - "4317:18889"  # OTLP receiver
-      environment:
-        - DOTNET_DASHBOARD_UNSECURED_ALLOW_ANONYMOUS=true
-
-<<<<<<< HEAD
+
+  payment-service:
+    build:
+      context: .
+      dockerfile: ./payment/Dockerfile
+    image: user:latest
+    environment:
+      - GATEWAY_URL=http://gateway:80
+      - OTEL_EXPORTER_OTLP_ENDPOINT=http://host.docker.internal:4317
+      - OTEL_TRACES_EXPORTER=otlp
+      - OTEL_METRICS_EXPORTER=otlp
+      - OTEL_LOGS_EXPORTER=otlp
+      - OTEL_SERVICE_NAME=payment-service
+      - OTEL_PYTHON_LOGGING_AUTO_INSTRUMENTATION_ENABLED=true
+      - KAFKA_BOOTSTRAP_SERVERS=kafka:29092,kafka2:29093,kafka3:29094
+    command: opentelemetry-instrument hypercorn app:app --bind 0.0.0.0:5000 --workers 1 --graceful-timeout 30 --log-level info
+    env_file:
+      - env/payment_redis.env
+    depends_on:
+      init_kafka:
+        condition: service_completed_successfully
+      payment-db:
+        condition: service_started
+    scale: 3
+
+    restart: always
+
   payment-db:
     image: redis:7.2-bookworm
     container_name: payment-db
@@ -232,63 +163,25 @@
       - payment-db
       - order-db
       - stock-db
-=======
-    zookeeper:
-      image: confluentinc/cp-zookeeper:latest
-      environment:
-        ZOOKEEPER_CLIENT_PORT: 2181
-        ZOOKEEPER_TICK_TIME: 2000
-      ports:
-        - "2181:2181"
-      volumes:
-      - zookeeper_data:/var/lib/zookeeper
->>>>>>> 1eacda66
-
-    kafka:
-      image: confluentinc/cp-kafka:latest
-      depends_on:
-        - zookeeper
-      ports:
-        - 9092:9092
-      environment :
-        KAFKA_BROKER_ID: 1
-        KAFKA_ZOOKEEPER_CONNECT: zookeeper:2181
-        KAFKA_LISTENERS: PLAINTEXT://0.0.0.0:29092,PLAINTEXT_HOST://0.0.0.0:9092
-        KAFKA_ADVERTISED_LISTENERS: PLAINTEXT://kafka:29092,PLAINTEXT_HOST://localhost:9092
-        KAFKA_LISTENER_SECURITY_PROTOCOL_MAP: PLAINTEXT:PLAINTEXT,PLAINTEXT_HOST:PLAINTEXT
-        KAFKA_INTER_BROKER_LISTENER_NAME: PLAINTEXT
-        KAFKA_OFFSETS_TOPIC_REPLICATION_FACTOR: 3
-        KAFKA_AUTO_CREATE_TOPICS_ENABLE: "false"
-      healthcheck:
-        test: nc -z localhost 9092 || exit -1
-        start_period: 15s
-        interval: 5s
-        timeout: 10s
-        retries: 10
-
-    kafka2:
-      image: confluentinc/cp-kafka:latest
-      depends_on:
-        - zookeeper
-      ports:
-        - "9093:9093"
-      environment:
-        KAFKA_BROKER_ID: 2
-        KAFKA_ZOOKEEPER_CONNECT: zookeeper:2181
-        KAFKA_LISTENERS: PLAINTEXT://0.0.0.0:29093,PLAINTEXT_HOST://0.0.0.0:9093
-        KAFKA_ADVERTISED_LISTENERS: PLAINTEXT://kafka2:29093,PLAINTEXT_HOST://localhost:9093
-        KAFKA_LISTENER_SECURITY_PROTOCOL_MAP: PLAINTEXT:PLAINTEXT,PLAINTEXT_HOST:PLAINTEXT
-        KAFKA_INTER_BROKER_LISTENER_NAME: PLAINTEXT
-        KAFKA_OFFSETS_TOPIC_REPLICATION_FACTOR: 3
-        KAFKA_AUTO_CREATE_TOPICS_ENABLE: "false"
-      healthcheck:
-        test: nc -z localhost 9093 || exit -1
-        start_period: 15s
-        interval: 5s
-        timeout: 10s
-        retries: 10
-
-<<<<<<< HEAD
+
+  aspire-dashboard:
+    image: mcr.microsoft.com/dotnet/aspire-dashboard:8.1.0
+    ports:
+      - "18888:18888" # Dashboard UI
+      - "4317:18889"  # OTLP receiver
+    environment:
+      - DOTNET_DASHBOARD_UNSECURED_ALLOW_ANONYMOUS=true
+
+  zookeeper:
+    image: confluentinc/cp-zookeeper:latest
+    environment:
+      ZOOKEEPER_CLIENT_PORT: 2181
+      ZOOKEEPER_TICK_TIME: 2000
+    ports:
+      - "2181:2181"
+    volumes:
+    - zookeeper_data:/var/lib/zookeeper
+
   kafka:
     image: confluentinc/cp-kafka:latest
     depends_on:
@@ -302,57 +195,83 @@
       KAFKA_ADVERTISED_LISTENERS: PLAINTEXT://kafka:29092,PLAINTEXT_HOST://localhost:9092
       KAFKA_LISTENER_SECURITY_PROTOCOL_MAP: PLAINTEXT:PLAINTEXT,PLAINTEXT_HOST:PLAINTEXT
       KAFKA_INTER_BROKER_LISTENER_NAME: PLAINTEXT
-      KAFKA_OFFSETS_TOPIC_REPLICATION_FACTOR: 1
+      KAFKA_OFFSETS_TOPIC_REPLICATION_FACTOR: 3
       KAFKA_AUTO_CREATE_TOPICS_ENABLE: "false"
-      environment:
     healthcheck:
       test: nc -z localhost 9092 || exit -1
       start_period: 15s
       interval: 5s
       timeout: 10s
       retries: 10
-=======
-    kafka3:
-      image: confluentinc/cp-kafka:latest
-      depends_on:
-        - zookeeper
-      ports:
-        - "9094:9094"
-      environment:
-        KAFKA_BROKER_ID: 3
-        KAFKA_ZOOKEEPER_CONNECT: zookeeper:2181
-        KAFKA_LISTENERS: PLAINTEXT://0.0.0.0:29094,PLAINTEXT_HOST://0.0.0.0:9094
-        KAFKA_ADVERTISED_LISTENERS: PLAINTEXT://kafka3:29094,PLAINTEXT_HOST://localhost:9094
-        KAFKA_LISTENER_SECURITY_PROTOCOL_MAP: PLAINTEXT:PLAINTEXT,PLAINTEXT_HOST:PLAINTEXT
-        KAFKA_INTER_BROKER_LISTENER_NAME: PLAINTEXT
-        KAFKA_OFFSETS_TOPIC_REPLICATION_FACTOR: 3
-        KAFKA_AUTO_CREATE_TOPICS_ENABLE: "false"
-      healthcheck:
-        test: nc -z localhost 9094 || exit -1
-        start_period: 15s
-        interval: 5s
-        timeout: 10s
-        retries: 10
->>>>>>> 1eacda66
-
-    init_kafka:
-      image: confluentinc/cp-kafka:latest
-      depends_on:
-        kafka:
-          condition: service_healthy
-        kafka2:
-          condition: service_healthy
-        kafka3:
-          condition: service_healthy
-      entrypoint: ["/bin/sh", "-c"]
-      command: |
-        "
-        kafka-topics --bootstrap-server kafka:29092 --create --if-not-exists --topic checkout-operations --partitions 10 --replication-factor 3;
-        kafka-topics --bootstrap-server kafka:29092 --create --if-not-exists --topic stock-operations --partitions 10 --replication-factor 3;
-        kafka-topics --bootstrap-server kafka:29092 --create --if-not-exists --topic payment-operations --partitions 10 --replication-factor 3;
-        kafka-topics --bootstrap-server kafka:29092 --create --if-not-exists --topic payment-responses --partitions 10 --replication-factor 3;
-        kafka-topics --bootstrap-server kafka:29092 --create --if-not-exists --topic stock-responses --partitions 10 --replication-factor 3;
-        kafka-topics --bootstrap-server kafka:29092 --create --if-not-exists --topic checkout-responses --partitions 10 --replication-factor 3;
-        "
-  volumes:
-    zookeeper_data:+    logging:
+      driver: "none"
+
+  kafka2:
+    image: confluentinc/cp-kafka:latest
+    depends_on:
+      - zookeeper
+    ports:
+      - "9093:9093"
+    environment:
+      KAFKA_BROKER_ID: 2
+      KAFKA_ZOOKEEPER_CONNECT: zookeeper:2181
+      KAFKA_LISTENERS: PLAINTEXT://0.0.0.0:29093,PLAINTEXT_HOST://0.0.0.0:9093
+      KAFKA_ADVERTISED_LISTENERS: PLAINTEXT://kafka2:29093,PLAINTEXT_HOST://localhost:9093
+      KAFKA_LISTENER_SECURITY_PROTOCOL_MAP: PLAINTEXT:PLAINTEXT,PLAINTEXT_HOST:PLAINTEXT
+      KAFKA_INTER_BROKER_LISTENER_NAME: PLAINTEXT
+      KAFKA_OFFSETS_TOPIC_REPLICATION_FACTOR: 3
+      KAFKA_AUTO_CREATE_TOPICS_ENABLE: "false"
+    healthcheck:
+      test: nc -z localhost 9093 || exit -1
+      start_period: 15s
+      interval: 5s
+      timeout: 10s
+      retries: 10
+    logging:
+      driver: "none"
+
+  kafka3:
+    image: confluentinc/cp-kafka:latest
+    depends_on:
+      - zookeeper
+    ports:
+      - "9094:9094"
+    environment:
+      KAFKA_BROKER_ID: 3
+      KAFKA_ZOOKEEPER_CONNECT: zookeeper:2181
+      KAFKA_LISTENERS: PLAINTEXT://0.0.0.0:29094,PLAINTEXT_HOST://0.0.0.0:9094
+      KAFKA_ADVERTISED_LISTENERS: PLAINTEXT://kafka3:29094,PLAINTEXT_HOST://localhost:9094
+      KAFKA_LISTENER_SECURITY_PROTOCOL_MAP: PLAINTEXT:PLAINTEXT,PLAINTEXT_HOST:PLAINTEXT
+      KAFKA_INTER_BROKER_LISTENER_NAME: PLAINTEXT
+      KAFKA_OFFSETS_TOPIC_REPLICATION_FACTOR: 3
+      KAFKA_AUTO_CREATE_TOPICS_ENABLE: "false"
+    healthcheck:
+      test: nc -z localhost 9094 || exit -1
+      start_period: 15s
+      interval: 5s
+      timeout: 10s
+      retries: 10
+    logging:
+      driver: "none"
+
+  init_kafka:
+    image: confluentinc/cp-kafka:latest
+    depends_on:
+      kafka:
+        condition: service_healthy
+      kafka2:
+        condition: service_healthy
+      kafka3:
+        condition: service_healthy
+    entrypoint: ["/bin/sh", "-c"]
+    command: |
+      "
+      kafka-topics --bootstrap-server kafka:29092 --create --if-not-exists --topic checkout-operations --partitions 10 --replication-factor 3;
+      kafka-topics --bootstrap-server kafka:29092 --create --if-not-exists --topic stock-operations --partitions 10 --replication-factor 3;
+      kafka-topics --bootstrap-server kafka:29092 --create --if-not-exists --topic payment-operations --partitions 10 --replication-factor 3;
+      kafka-topics --bootstrap-server kafka:29092 --create --if-not-exists --topic payment-responses --partitions 10 --replication-factor 3;
+      kafka-topics --bootstrap-server kafka:29092 --create --if-not-exists --topic stock-responses --partitions 10 --replication-factor 3;
+      kafka-topics --bootstrap-server kafka:29092 --create --if-not-exists --topic checkout-responses --partitions 10 --replication-factor 3;
+      "
+volumes:
+  zookeeper_data: