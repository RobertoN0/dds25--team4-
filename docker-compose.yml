version: "3"
services:

  gateway:
    image: nginx:1.25-bookworm
    volumes:
      - ./gateway_nginx.conf:/etc/nginx/nginx.conf:ro
    ports:
      - "8000:80"
    depends_on:
      - order-service
      - stock-service
      - payment-service

  order-service:
    build:
      context: .
      dockerfile: ./order/Dockerfile
    image: order:latest
    environment:
<<<<<<< HEAD
    - GATEWAY_URL=http://gateway:80
    - KAFKA_BOOTSTRAP_SERVERS=kafka:29092
    command: hypercorn app:app --bind 0.0.0.0:5000 --workers 1 --graceful-timeout 30 --log-level info
=======
      - GATEWAY_URL=http://gateway:80
      - OTEL_EXPORTER_OTLP_ENDPOINT=http://host.docker.internal:4317
      - OTEL_TRACES_EXPORTER=otlp
      - OTEL_METRICS_EXPORTER=otlp
      - OTEL_LOGS_EXPORTER=otlp
      - OTEL_SERVICE_NAME=order-service
      - OTEL_PYTHON_LOGGING_AUTO_INSTRUMENTATION_ENABLED=true
    command: opentelemetry-instrument gunicorn -b 0.0.0.0:5000 -w 2 --timeout 30 --log-level=info app:app
>>>>>>> 39872c45
    env_file:
      - env/order_redis.env
    depends_on:
      - kafka
      - order-db
    restart: always
  order-db:
    image: redis:7.2-bookworm
    command: redis-server --requirepass redis --maxmemory 512mb

  stock-service:
    build:
      context: .
      dockerfile: ./stock/Dockerfile
    image: stock:latest
<<<<<<< HEAD
    command: hypercorn app:app --bind 0.0.0.0:5000 --workers 1 --graceful-timeout 30 --log-level info
=======
    environment:
      - GATEWAY_URL=http://gateway:80
      - OTEL_EXPORTER_OTLP_ENDPOINT=http://host.docker.internal:4317
      - OTEL_TRACES_EXPORTER=otlp
      - OTEL_METRICS_EXPORTER=otlp
      - OTEL_LOGS_EXPORTER=otlp
      - OTEL_SERVICE_NAME=stock-service
      - OTEL_PYTHON_LOGGING_AUTO_INSTRUMENTATION_ENABLED=true
    command: opentelemetry-instrument gunicorn -b 0.0.0.0:5000 -w 2 --timeout 30 --log-level=info app:app
>>>>>>> 39872c45
    env_file:
      - env/stock_redis.env
    depends_on:
      - kafka
      - stock-db
    restart: always

  stock-db:
    image: redis:7.2-bookworm
    command: redis-server --requirepass redis --maxmemory 512mb

  payment-service:
    build:
      context: .
      dockerfile: ./payment/Dockerfile
    image: user:latest
<<<<<<< HEAD
    command: hypercorn app:app --bind 0.0.0.0:5000 --workers 1 --graceful-timeout 30 --log-level info
=======
    environment:
      - GATEWAY_URL=http://gateway:80
      - OTEL_EXPORTER_OTLP_ENDPOINT=http://host.docker.internal:4317
      - OTEL_TRACES_EXPORTER=otlp
      - OTEL_METRICS_EXPORTER=otlp
      - OTEL_LOGS_EXPORTER=otlp
      - OTEL_SERVICE_NAME=payment-service
      - OTEL_PYTHON_LOGGING_AUTO_INSTRUMENTATION_ENABLED=true
    command: opentelemetry-instrument gunicorn -b 0.0.0.0:5000 -w 2 --timeout 30 --log-level=info app:app
>>>>>>> 39872c45
    env_file:
      - env/payment_redis.env
    depends_on:
      - kafka
      - payment-db

  payment-db:
    image: redis:7.2-bookworm
    command: redis-server --requirepass redis --maxmemory 512mb

<<<<<<< HEAD
  zookeeper:
    image: confluentinc/cp-zookeeper:latest
    environment:
      ZOOKEEPER_CLIENT_PORT: 2181
      ZOOKEEPER_TICK_TIME: 2000
    ports:
      - "2181:2181"

  kafka:
    image: confluentinc/cp-kafka:latest
    depends_on:
      - zookeeper
    ports:
      - 9092:9092
    environment :
      KAFKA_BROKER_ID: 1
      KAFKA_ZOOKEEPER_CONNECT: zookeeper:2181
      KAFKA_LISTENERS: PLAINTEXT://0.0.0.0:29092,PLAINTEXT_HOST://0.0.0.0:9092
      KAFKA_ADVERTISED_LISTENERS: PLAINTEXT://kafka:29092,PLAINTEXT_HOST://localhost:9092
      KAFKA_LISTENER_SECURITY_PROTOCOL_MAP: PLAINTEXT:PLAINTEXT,PLAINTEXT_HOST:PLAINTEXT
      KAFKA_INTER_BROKER_LISTENER_NAME: PLAINTEXT
      KAFKA_OFFSETS_TOPIC_REPLICATION_FACTOR: 1
      KAFKA_AUTO_CREATE_TOPICS_ENABLE: "true"


=======
  aspire-dashboard:
    image: mcr.microsoft.com/dotnet/aspire-dashboard:8.1.0
    ports:
      - "18888:18888" # Dashboard UI
      - "4317:18889"  # OTLP receiver
    environment:
      - DOTNET_DASHBOARD_UNSECURED_ALLOW_ANONYMOUS=true
>>>>>>> 39872c45
<|MERGE_RESOLUTION|>--- conflicted
+++ resolved
@@ -18,20 +18,15 @@
       dockerfile: ./order/Dockerfile
     image: order:latest
     environment:
-<<<<<<< HEAD
     - GATEWAY_URL=http://gateway:80
+    - OTEL_EXPORTER_OTLP_ENDPOINT=http://host.docker.internal:4317
+    - OTEL_TRACES_EXPORTER=otlp
+    - OTEL_METRICS_EXPORTER=otlp
+    - OTEL_LOGS_EXPORTER=otlp
+    - OTEL_SERVICE_NAME=order-service
+    - OTEL_PYTHON_LOGGING_AUTO_INSTRUMENTATION_ENABLED=true
     - KAFKA_BOOTSTRAP_SERVERS=kafka:29092
-    command: hypercorn app:app --bind 0.0.0.0:5000 --workers 1 --graceful-timeout 30 --log-level info
-=======
-      - GATEWAY_URL=http://gateway:80
-      - OTEL_EXPORTER_OTLP_ENDPOINT=http://host.docker.internal:4317
-      - OTEL_TRACES_EXPORTER=otlp
-      - OTEL_METRICS_EXPORTER=otlp
-      - OTEL_LOGS_EXPORTER=otlp
-      - OTEL_SERVICE_NAME=order-service
-      - OTEL_PYTHON_LOGGING_AUTO_INSTRUMENTATION_ENABLED=true
-    command: opentelemetry-instrument gunicorn -b 0.0.0.0:5000 -w 2 --timeout 30 --log-level=info app:app
->>>>>>> 39872c45
+    command: opentelemetry-instrument hypercorn app:app --bind 0.0.0.0:5000 --workers 1 --graceful-timeout 30 --log-level info
     env_file:
       - env/order_redis.env
     depends_on:
@@ -47,9 +42,6 @@
       context: .
       dockerfile: ./stock/Dockerfile
     image: stock:latest
-<<<<<<< HEAD
-    command: hypercorn app:app --bind 0.0.0.0:5000 --workers 1 --graceful-timeout 30 --log-level info
-=======
     environment:
       - GATEWAY_URL=http://gateway:80
       - OTEL_EXPORTER_OTLP_ENDPOINT=http://host.docker.internal:4317
@@ -58,8 +50,7 @@
       - OTEL_LOGS_EXPORTER=otlp
       - OTEL_SERVICE_NAME=stock-service
       - OTEL_PYTHON_LOGGING_AUTO_INSTRUMENTATION_ENABLED=true
-    command: opentelemetry-instrument gunicorn -b 0.0.0.0:5000 -w 2 --timeout 30 --log-level=info app:app
->>>>>>> 39872c45
+    command: opentelemetry-instrument hypercorn app:app --bind 0.0.0.0:5000 --workers 1 --graceful-timeout 30 --log-level info
     env_file:
       - env/stock_redis.env
     depends_on:
@@ -76,9 +67,6 @@
       context: .
       dockerfile: ./payment/Dockerfile
     image: user:latest
-<<<<<<< HEAD
-    command: hypercorn app:app --bind 0.0.0.0:5000 --workers 1 --graceful-timeout 30 --log-level info
-=======
     environment:
       - GATEWAY_URL=http://gateway:80
       - OTEL_EXPORTER_OTLP_ENDPOINT=http://host.docker.internal:4317
@@ -87,8 +75,7 @@
       - OTEL_LOGS_EXPORTER=otlp
       - OTEL_SERVICE_NAME=payment-service
       - OTEL_PYTHON_LOGGING_AUTO_INSTRUMENTATION_ENABLED=true
-    command: opentelemetry-instrument gunicorn -b 0.0.0.0:5000 -w 2 --timeout 30 --log-level=info app:app
->>>>>>> 39872c45
+    command: opentelemetry-instrument hypercorn app:app --bind 0.0.0.0:5000 --workers 1 --graceful-timeout 30 --log-level info
     env_file:
       - env/payment_redis.env
     depends_on:
@@ -99,7 +86,14 @@
     image: redis:7.2-bookworm
     command: redis-server --requirepass redis --maxmemory 512mb
 
-<<<<<<< HEAD
+  aspire-dashboard:
+    image: mcr.microsoft.com/dotnet/aspire-dashboard:8.1.0
+    ports:
+      - "18888:18888" # Dashboard UI
+      - "4317:18889"  # OTLP receiver
+    environment:
+      - DOTNET_DASHBOARD_UNSECURED_ALLOW_ANONYMOUS=true
+
   zookeeper:
     image: confluentinc/cp-zookeeper:latest
     environment:
@@ -125,12 +119,3 @@
       KAFKA_AUTO_CREATE_TOPICS_ENABLE: "true"
 
 
-=======
-  aspire-dashboard:
-    image: mcr.microsoft.com/dotnet/aspire-dashboard:8.1.0
-    ports:
-      - "18888:18888" # Dashboard UI
-      - "4317:18889"  # OTLP receiver
-    environment:
-      - DOTNET_DASHBOARD_UNSECURED_ALLOW_ANONYMOUS=true
->>>>>>> 39872c45
