--- conflicted
+++ resolved
@@ -190,40 +190,22 @@
       redis-net:
         ipv4_address: 172.25.0.4
 
-  zookeeper:
-    image: confluentinc/cp-zookeeper:latest
-    environment:
-      ZOOKEEPER_CLIENT_PORT: 2181
-      ZOOKEEPER_TICK_TIME: 2000
-    ports:
-      - "2181:2181"
-    volumes:
-    - zookeeper_data:/var/lib/zookeeper
-
   kafka:
     image: confluentinc/cp-kafka:latest
     container_name: kafka
-    depends_on:
-      - zookeeper
     ports:
       - 9092:9092
     environment :
       KAFKA_BROKER_ID: 1
-<<<<<<< HEAD
       KAFKA_PROCESS_ROLES: broker,controller
       KAFKA_LISTENERS: BROKER://:29092,PLAINTEXT_HOST://:9092,CONTROLLER://:19092
       KAFKA_CONTROLLER_QUORUM_VOTERS: 1@kafka:19092,2@kafka2:19093,3@kafka3:19094
       KAFKA_ADVERTISED_LISTENERS: BROKER://kafka:29092,PLAINTEXT_HOST://localhost:9092
       KAFKA_LISTENER_SECURITY_PROTOCOL_MAP: BROKER:PLAINTEXT,PLAINTEXT_HOST:PLAINTEXT,CONTROLLER:PLAINTEXT
       KAFKA_INTER_BROKER_LISTENER_NAME: BROKER
-=======
-      KAFKA_ZOOKEEPER_CONNECT: zookeeper:2181
-      KAFKA_LISTENERS: PLAINTEXT://0.0.0.0:29092,PLAINTEXT_HOST://0.0.0.0:9092
-      KAFKA_ADVERTISED_LISTENERS: PLAINTEXT://kafka:29092,PLAINTEXT_HOST://localhost:9092
-      KAFKA_LISTENER_SECURITY_PROTOCOL_MAP: PLAINTEXT:PLAINTEXT,PLAINTEXT_HOST:PLAINTEXT
-      KAFKA_INTER_BROKER_LISTENER_NAME: PLAINTEXT
->>>>>>> fc44a06b
       KAFKA_OFFSETS_TOPIC_REPLICATION_FACTOR: 3
+      CLUSTER_ID: D1QB5MB8QLml357eGLuJNg
+      KAFKA_CONTROLLER_LISTENER_NAMES: CONTROLLER
       KAFKA_AUTO_CREATE_TOPICS_ENABLE: "false"
       KAFKA_LOG4J_OPTS: >
         -Dlog4j.configuration=file:/opt/kafka/custom-log4j.properties
@@ -241,27 +223,19 @@
 
   kafka2:
     image: confluentinc/cp-kafka:latest
-    depends_on:
-      - zookeeper
     ports:
       - "9093:9093"
     environment:
       KAFKA_BROKER_ID: 2
-<<<<<<< HEAD
       KAFKA_PROCESS_ROLES: broker,controller
       KAFKA_LISTENERS: BROKER://:29093,PLAINTEXT_HOST://:9093,CONTROLLER://:19093
       KAFKA_CONTROLLER_QUORUM_VOTERS: 1@kafka:19092,2@kafka2:19093,3@kafka3:19094
       KAFKA_ADVERTISED_LISTENERS: BROKER://kafka2:29093,PLAINTEXT_HOST://localhost:9093
       KAFKA_LISTENER_SECURITY_PROTOCOL_MAP: BROKER:PLAINTEXT,PLAINTEXT_HOST:PLAINTEXT,CONTROLLER:PLAINTEXT
       KAFKA_INTER_BROKER_LISTENER_NAME: BROKER
-=======
-      KAFKA_ZOOKEEPER_CONNECT: zookeeper:2181
-      KAFKA_LISTENERS: PLAINTEXT://0.0.0.0:29093,PLAINTEXT_HOST://0.0.0.0:9093
-      KAFKA_ADVERTISED_LISTENERS: PLAINTEXT://kafka2:29093,PLAINTEXT_HOST://localhost:9093
-      KAFKA_LISTENER_SECURITY_PROTOCOL_MAP: PLAINTEXT:PLAINTEXT,PLAINTEXT_HOST:PLAINTEXT
-      KAFKA_INTER_BROKER_LISTENER_NAME: PLAINTEXT
->>>>>>> fc44a06b
       KAFKA_OFFSETS_TOPIC_REPLICATION_FACTOR: 3
+      CLUSTER_ID: D1QB5MB8QLml357eGLuJNg
+      KAFKA_CONTROLLER_LISTENER_NAMES: CONTROLLER
       KAFKA_AUTO_CREATE_TOPICS_ENABLE: "false"
       KAFKA_LOG4J_OPTS: >
         -Dlog4j.configuration=file:/opt/kafka/custom-log4j.properties
@@ -279,27 +253,19 @@
 
   kafka3:
     image: confluentinc/cp-kafka:latest
-    depends_on:
-      - zookeeper
     ports:
       - "9094:9094"
     environment:
       KAFKA_BROKER_ID: 3
-<<<<<<< HEAD
       KAFKA_PROCESS_ROLES: broker,controller
       KAFKA_LISTENERS: BROKER://:29094,PLAINTEXT_HOST://:9094,CONTROLLER://:19094
       KAFKA_CONTROLLER_QUORUM_VOTERS: 1@kafka:19092,2@kafka2:19093,3@kafka3:19094
       KAFKA_ADVERTISED_LISTENERS: BROKER://kafka3:29094,PLAINTEXT_HOST://localhost:9094
       KAFKA_LISTENER_SECURITY_PROTOCOL_MAP: BROKER:PLAINTEXT,PLAINTEXT_HOST:PLAINTEXT,CONTROLLER:PLAINTEXT
       KAFKA_INTER_BROKER_LISTENER_NAME: BROKER
-=======
-      KAFKA_ZOOKEEPER_CONNECT: zookeeper:2181
-      KAFKA_LISTENERS: PLAINTEXT://0.0.0.0:29094,PLAINTEXT_HOST://0.0.0.0:9094
-      KAFKA_ADVERTISED_LISTENERS: PLAINTEXT://kafka3:29094,PLAINTEXT_HOST://localhost:9094
-      KAFKA_LISTENER_SECURITY_PROTOCOL_MAP: PLAINTEXT:PLAINTEXT,PLAINTEXT_HOST:PLAINTEXT
-      KAFKA_INTER_BROKER_LISTENER_NAME: PLAINTEXT
->>>>>>> fc44a06b
       KAFKA_OFFSETS_TOPIC_REPLICATION_FACTOR: 3
+      CLUSTER_ID: D1QB5MB8QLml357eGLuJNg
+      KAFKA_CONTROLLER_LISTENER_NAMES: CONTROLLER
       KAFKA_AUTO_CREATE_TOPICS_ENABLE: "false"
       KAFKA_LOG4J_OPTS: >
         -Dlog4j.configuration=file:/opt/kafka/custom-log4j.properties
@@ -345,5 +311,4 @@
 
 
 volumes:
-  zookeeper_data:
   kafka-logs: